--- conflicted
+++ resolved
@@ -193,213 +193,6 @@
     return compute_fragment_contacts(*args)
 
 def stitch_fragment_contacts(itype, OUTPUT_DIR, frag_contact_files, frag_idx_to_length):
-<<<<<<< HEAD
-	"""
-	Stitch together multiple fragments of non-covalent contacts into
-	single file and delete individual fragment files. 
-
-	Parameters
-	----------
-	itype: Type of non-covalent contact
-	OUTPUT_DIR: string
-		Absolute path to output directory 
-	frag_contact_files: list of strings
-		List of paths to fragment contact files
-	frag_idx_to_length: dict from int to int 
-		Map the fragment index to length of fragment 
-	"""
-	print("Stitching %s ..." % (itype))
-	stitched_filename = OUTPUT_DIR + "/" + itype + ".txt" 
-	#stitched_filename = OUTPUT_DIR + full_name_dirs[contact_type] + '/' + 'raw_frame_output.txt'
-	fo = open(stitched_filename, 'w')
-
-	num_frames = 0
-	for frag_contact_file in frag_contact_files:
-		frag_idx = int(frag_contact_file.split("/")[-1].strip(".txt").split("_")[2])
-		ffrag = open(frag_contact_file, 'r')		
-		for line in ffrag:
-			linfo = line.split("\t")
-			frame_idx = int(linfo[1])
-			new_frame_idx = num_frames + frame_idx - 1
-			output_string = str(new_frame_idx) + "\t" + "\t".join(linfo[2:])
-			fo.write(output_string)
-		num_frames += frag_idx_to_length[frag_idx]
-		ffrag.close()
-		os.remove(frag_contact_file)
-
-	fo.close()
-
-	return stitched_filename
-
-
-def compute_dynamic_contacts(TOP, TRAJ, OUTPUT_DIR, ITYPES, geom_criterion_values, cores, stride, solvent_resn, sele_id, ligand):
-	""" 
-	Computes non-covalent contacts across the entire trajectory and writes to output.
-
-	Parameters
-	----------
-	TOP: Topology
-		In .pdb or .mae format
-	TRAJ: Trajectory
-		In .nc or .dcd format
-	OUTPUT_DIR: string
-		Absolute path to output directory 
-	ITYPES: list
-		Denotes the list of non-covalent interaction types to compute contacts for 
-	geom_criterion_values: dict
-		Dictionary containing the cutoff values for all geometric criteria
-	cores: int, default = 6
-		Number of CPU cores to parallelize over
-	stride: int, default = 1
-		Frequency to skip frames in trajectory
-	solvent_resn: string, default = TIP3
-		Denotes the resname of solvent in simulation
-	sele_id: string, default = None
-		Compute contacts on subset of atom selection based on VMD query
-	chain_id: string, default = None
-		Specify chain of protein to perform computation on 
-	ligand: string, default = None
-		Include ligand resname if computing contacts between ligand and binding pocket residues
-
-	"""
-
-	### Append forward slash to output dirname
-	if OUTPUT_DIR[-1] != '/':
-		OUTPUT_DIR += '/'
-
-	### Set up file descriptors for writing output
-	if not os.path.exists(OUTPUT_DIR):
-		os.makedirs(OUTPUT_DIR)
-
-	contact_types = []
-	for itype in ITYPES:
-		if(itype == "-hb"):
-			contact_types += ["hbbb", "hbsb", "hbss", "wb", "wb2"]
-		elif(itype == "-lhb"):
-			contact_types += ["hls", "hlb", "lwb", "lwb2"]
-		else:
-			contact_types += [itype.strip("-")]
-
-	### Set up file descriptors for writing output
-	for contact_type in contact_types:
-		contact_path = OUTPUT_DIR + full_name_dirs[contact_type] + '/'
-		if not os.path.exists(contact_path):
-			os.makedirs(contact_path)
-
-
-	index_to_label = gen_index_to_atom_label(TOP, TRAJ)
-	sim_length = estimate_simulation_length(TOP, TRAJ)
-	print("sim_length", sim_length)
-	input_args = []
-
-	### Serial 
-	# output = []
-	# for frag_idx, beg_frame in enumerate(range(0, sim_length, TRAJ_FRAG_SIZE)):
-	# 	if(frag_idx > 0): break
-	# 	end_frame = beg_frame + TRAJ_FRAG_SIZE
-	# 	frag_idx, frag_length = compute_fragment_contacts(frag_idx, beg_frame, end_frame, TOP, TRAJ, OUTPUT_DIR, contact_types, ITYPES, geom_criterion_values, stride, solvent_resn, sele_id, ligand, index_to_label)
-	# 	output.append((frag_idx, frag_length))
-
-	### Generate input arguments for each trajectory piece
-	print("MDContactNetworks processing TRAJ: %s with %s total frames with stride %s ..." % (TRAJ, str(sim_length), str(stride)))
-	for frag_idx, beg_frame in enumerate(range(0, sim_length, TRAJ_FRAG_SIZE)):
-		# if(frag_idx > 0): break
-		end_frame = beg_frame + TRAJ_FRAG_SIZE
-		print("Processing fragment %s beg_frame %s end_frame %s" % (frag_idx, beg_frame, end_frame))
-		input_args.append((frag_idx, beg_frame, end_frame, TOP, TRAJ, OUTPUT_DIR, contact_types, ITYPES, geom_criterion_values, stride, solvent_resn, sele_id, ligand, index_to_label))
-
-	pool = Pool(processes=cores)
-	output = pool.map(compute_fragment_contacts_helper, input_args)
-	pool.close()
-	pool.join()
-
-	### Sort output by trajectory fragments
-	print("Map fragments to length")
-	frag_idx_to_length = {}
-	output = sorted(output, key = lambda x: (x[0]))
-	for frag_idx, frag_length in output:
-		frag_idx_to_length[frag_idx] = frag_length
-		print(frag_idx, frag_length)
-
-	### Combine fragments to single large stitched files
-	for itype in contact_types:
-		frag_contact_files = glob.glob(OUTPUT_DIR + "/" + itype + "_frag*")
-		frag_contact_files.sort(key=natural_keys)
-		stitched_filename = stitch_fragment_contacts(itype, OUTPUT_DIR, frag_contact_files, frag_idx_to_length)
-		make_additional_files(itype, OUTPUT_DIR, stitched_filename, sim_length)
-
-
-
-def compute_static_contacts(STRUC, OUTPUT_DIR, ITYPES, geom_criterion_values, solvent_resn, sele_id, ligand):
-	""" 
-	Computes non-covalent contacts in a single structure and writes to output.
-
-	Parameters
-	----------
-	STRUC: Structure
-		In .pdb or .mae format
-	OUTPUT_DIR: string
-		Absolute path to output directory 
-	ITYPES: list
-		Denotes the list of non-covalent interaction types to compute contacts for 
-	geom_criterion_values: dict
-		Dictionary containing the cutoff values for all geometric criteria
-	solvent_resn: string, default = TIP3
-		Denotes the resname of solvent in simulation
-	sele_id: string, default = None
-		Compute contacts on subset of atom selection based on VMD query
-	chain_id: string, default = None
-		Specify chain of protein to perform computation on 
-	ligand: string, default = None
-		Include ligand resname if computing contacts between ligand and binding pocket residues
-
-	"""
-
-	### Append forward slash to output dirname
-	if OUTPUT_DIR[-1] != '/':
-		OUTPUT_DIR += '/'
-
-	### Set up file descriptors for writing output
-	if not os.path.exists(OUTPUT_DIR):
-		os.makedirs(OUTPUT_DIR)
-
-	contact_types = []
-	for itype in ITYPES:
-		if(itype == "-hb"):
-			contact_types += ["hbbb", "hbsb", "hbss", "wb", "wb2"]
-		elif(itype == "-lhb"):
-			contact_types += ["hls", "hlb", "lwb", "lwb2"]
-		else:
-			contact_types += [itype.strip("-")]
-
-	### Set up file descriptors for writing output
-	for contact_type in contact_types:
-		contact_path = OUTPUT_DIR + full_name_dirs[contact_type] + '/'
-		if not os.path.exists(contact_path):
-			os.makedirs(contact_path)
-
-
-	index_to_label = gen_index_to_atom_label(STRUC, None)
-	sim_length = estimate_simulation_length(STRUC, None)
-	print("sim_length", sim_length)
-	input_args = []
-
-	### Serial 
-	frag_idx, frag_length = compute_fragment_contacts(0, 0, 0, STRUC, STRUC, OUTPUT_DIR, contact_types, ITYPES, geom_criterion_values, 1, solvent_resn, sele_id, ligand, index_to_label)
-
-	frag_idx_to_length = {frag_idx: frag_length}
-	print(frag_idx, frag_length)
-
-	### Combine fragments to single large stitched files
-	for itype in contact_types:
-		frag_contact_files = glob.glob(OUTPUT_DIR + "/" + itype + "_frag*")
-		frag_contact_files.sort(key=natural_keys)
-		stitched_filename = stitch_fragment_contacts(itype, OUTPUT_DIR, frag_contact_files, frag_idx_to_length)
-		make_additional_files(itype, OUTPUT_DIR, stitched_filename, sim_length)
-
-
-	
-=======
     """
     Stitch together multiple fragments of non-covalent contacts into
     single file and delete individual fragment files. 
@@ -415,8 +208,8 @@
         Map the fragment index to length of fragment 
     """
     print("Stitching %s ..." % (itype))
-    # stitched_filenamR e = OUTPUT_DIR + "/" + itype + ".txt" 
-    stitched_filename = OUTPUT_DIR + full_name_dirs[itype] + '/' + itype + '-contacts.txt'
+    stitched_filename = OUTPUT_DIR + "/" + itype + ".txt" 
+    #stitched_filename = OUTPUT_DIR + full_name_dirs[contact_type] + '/' + 'raw_frame_output.txt'
     fo = open(stitched_filename, 'w')
 
     num_frames = 0
@@ -501,10 +294,10 @@
     ### Serial 
     # output = []
     # for frag_idx, beg_frame in enumerate(range(0, sim_length, TRAJ_FRAG_SIZE)):
-    #   if(frag_idx > 0): break
-    #   end_frame = beg_frame + TRAJ_FRAG_SIZE
-    #   frag_idx, frag_length = compute_fragment_contacts(frag_idx, beg_frame, end_frame, TOP, TRAJ, OUTPUT_DIR, contact_types, ITYPES, geom_criterion_values, stride, solvent_resn, sele_id, ligand, index_to_label)
-    #   output.append((frag_idx, frag_length))
+    #     if(frag_idx > 0): break
+    #     end_frame = beg_frame + TRAJ_FRAG_SIZE
+    #     frag_idx, frag_length = compute_fragment_contacts(frag_idx, beg_frame, end_frame, TOP, TRAJ, OUTPUT_DIR, contact_types, ITYPES, geom_criterion_values, stride, solvent_resn, sele_id, ligand, index_to_label)
+    #     output.append((frag_idx, frag_length))
 
     ### Generate input arguments for each trajectory piece
     print("MDContactNetworks processing TRAJ: %s with %s total frames with stride %s ..." % (TRAJ, str(sim_length), str(stride)))
@@ -535,5 +328,70 @@
         make_additional_files(itype, OUTPUT_DIR, stitched_filename, sim_length)
 
 
-    
->>>>>>> 2b370501
+
+def compute_static_contacts(STRUC, OUTPUT_DIR, ITYPES, geom_criterion_values, solvent_resn, sele_id, ligand):
+    """ 
+    Computes non-covalent contacts in a single structure and writes to output.
+
+    Parameters
+    ----------
+    STRUC: Structure
+        In .pdb or .mae format
+    OUTPUT_DIR: string
+        Absolute path to output directory 
+    ITYPES: list
+        Denotes the list of non-covalent interaction types to compute contacts for 
+    geom_criterion_values: dict
+        Dictionary containing the cutoff values for all geometric criteria
+    solvent_resn: string, default = TIP3
+        Denotes the resname of solvent in simulation
+    sele_id: string, default = None
+        Compute contacts on subset of atom selection based on VMD query
+    chain_id: string, default = None
+        Specify chain of protein to perform computation on 
+    ligand: string, default = None
+        Include ligand resname if computing contacts between ligand and binding pocket residues
+
+    """
+
+    ### Append forward slash to output dirname
+    if OUTPUT_DIR[-1] != '/':
+        OUTPUT_DIR += '/'
+
+    ### Set up file descriptors for writing output
+    if not os.path.exists(OUTPUT_DIR):
+        os.makedirs(OUTPUT_DIR)
+
+    contact_types = []
+    for itype in ITYPES:
+        if(itype == "-hb"):
+            contact_types += ["hbbb", "hbsb", "hbss", "wb", "wb2"]
+        elif(itype == "-lhb"):
+            contact_types += ["hls", "hlb", "lwb", "lwb2"]
+        else:
+            contact_types += [itype.strip("-")]
+
+    ### Set up file descriptors for writing output
+    for contact_type in contact_types:
+        contact_path = OUTPUT_DIR + full_name_dirs[contact_type] + '/'
+        if not os.path.exists(contact_path):
+            os.makedirs(contact_path)
+
+
+    index_to_label = gen_index_to_atom_label(STRUC, None)
+    sim_length = estimate_simulation_length(STRUC, None)
+    print("sim_length", sim_length)
+    input_args = []
+
+    ### Serial 
+    frag_idx, frag_length = compute_fragment_contacts(0, 0, 0, STRUC, STRUC, OUTPUT_DIR, contact_types, ITYPES, geom_criterion_values, 1, solvent_resn, sele_id, ligand, index_to_label)
+
+    frag_idx_to_length = {frag_idx: frag_length}
+    print(frag_idx, frag_length)
+
+    ### Combine fragments to single large stitched files
+    for itype in contact_types:
+        frag_contact_files = glob.glob(OUTPUT_DIR + "/" + itype + "_frag*")
+        frag_contact_files.sort(key=natural_keys)
+        stitched_filename = stitch_fragment_contacts(itype, OUTPUT_DIR, frag_contact_files, frag_idx_to_length)
+        make_additional_files(itype, OUTPUT_DIR, stitched_filename, sim_length)
