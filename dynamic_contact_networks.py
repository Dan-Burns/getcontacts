############################################################################
# Copyright 2018 Anthony Ma & Stanford University                          #
#                                                                          #
# Licensed under the Apache License, Version 2.0 (the "License");          #
# you may not use this file except in compliance with the License.         #
# You may obtain a copy of the License at                                  #
#                                                                          #
#     http://www.apache.org/licenses/LICENSE-2.0                           #
#                                                                          #
# Unless required by applicable law or agreed to in writing, software      #
# distributed under the License is distributed on an "AS IS" BASIS,        #
# WITHOUT WARRANTIES OR CONDITIONS OF ANY KIND, either express or implied. #
# See the License for the specific language governing permissions and      #
# limitations under the License.                                           #
############################################################################


##############################################################################
# Imports
##############################################################################

import os
import errno
import sys
import datetime
import argparse
from contact_calc.compute_contacts import *

HELP_STR = """
 ==========================================================================
| MDContactNetworks: A Python Library for computing non-covalent contacts  |
|                    throughout Molecular Dynamics Trajectories.           |
|                    Version 1.1.0                                         |
|                                                                          |
| Contact: Anthony Kai Kwang Ma, anthonyma27@gmail.com                     |
 ==========================================================================
<<<<<<< HEAD
=======

>>>>>>> 8ea031f6

Command was:
python dynamic_contact_networks.py --help

usage: python dynamic_contact_networks.py [--help] [--topology TOPOLOGY] 
                      [--trajectory TRAJECTORY]
                      [--output_dir OUTPUT_DIRECTORY] 
                      [--cores NUM_CORES]
                      [--solv SOLVENT]
                      [--sele SELECTION]
                      [--ligand LIGAND]
                      [--itype INTERACTION_TYPES]
                      [--sb_cutoff_dist SALT_BRIDGE_CUTOFF_DISTANCE]
                      [--pc_cutoff_dist PI_CATION_CUTOFF_DISTANCE]
                      [--pc_cutoff_ang PI_CATION_CUTOFF_ANGLE]
                      [--ps_cutoff_dist PI_STACK_CUTOFF_DISTANCE]
                      [--ps_cutoff_ang PI_STACK_CUTOFF_ANGLE]
                      [--ps_psi_ang PI_STACK_PSI_ANGLE]
                      [--ts_cutoff_dist T_STACK_CUTOFF_DISTANCE]
                      [--ts_cutoff_ang T_STACK_CUTOFF_ANGLE]
                      [--ts_psi_ang T_STACK_PSI_ANGLE]
                      [--hbond_cutoff_dist HBOND_CUTOFF_DISTANCE]
                      [--hbond_cutoff_ang HBOND_CUTOFF_ANGLE]
                      [--vdw_epsilon VDW_EPSILON]


required arguments:
    --topology TOPOLOGY             path to topology file 
    --trajectory TRAJECTORY         path to trajectory file
    --output_dir OUTPUT_DIRECTORY   path to output directory
    --itype INTERACTION_TYPES       list of interaction type flags

optional arguments:
    --help                  show this help message and exit
    --cores NUM_CORES       number of cpu cores to parallelize upon [default = 6]
    --solv SOLVENT          resname of solvent molecule [default = "TIP3"]
    --sele SELECTION        atom selection query in VMD [default = None]
    --ligand LIGAND         resname of ligand molecule [default = None]

geometric criteria options:
    --sb_cutoff_dist SALT_BRIDGE_CUTOFF_DISTANCE
                    cutoff for distance between anion and cation 
                    atoms [default = 4.0 angstroms]
    --pc_cutoff_dist PI_CATION_CUTOFF_DISTANCE
                    cutoff for distance between cation and centroid
                    of aromatic ring [default = 6.0 angstroms]
    --pc_cutoff_ang PI_CATION_CUTOFF_ANGLE
                    cutoff for angle between normal vector projecting
                    from aromatic plane and vector from aromatic center
                    to cation atom [default = 60 degrees]
    --ps_cutoff_dist PI_STACK_CUTOFF_DISTANCE
                    cutoff for distance between centroids of two aromatic
                    rings [default = 7.0 angstroms]
    --ps_cutoff_ang PI_STACK_CUTOFF_ANGLE
                    cutoff for angle between the normal vectors projecting
                    from each aromatic plane [default = 30 degrees]
    --ps_psi_ang PI_STACK_PSI_ANGLE
                    cutoff for angle between normal vector projecting from
                    aromatic plane 1 and vector between the two aromatic
                    centroids [default = 45 degrees]
    --ts_cutoff_dist T_STACK_CUTOFF_DISTANCE
                    cutoff for distance between centroids of two aromatic
                    rings [default = 5.0 angstroms]
    --ts_cutoff_ang T_STACK_CUTOFF_ANGLE
                    cutoff for angle between the normal vectors projecting
                    from each aromatic plane minus 90 degrees [default = 30 degrees]
    --ts_psi_ang T_STACK_PSI_ANGLE
                    cutoff for angle between normal vector projecting from
                    aromatic plane 1 and vector between the two aromatic
                    centroids [default = 45 degrees]
    --hbond_cutoff_dist HBOND_CUTOFF_DISTANCE
                    cutoff for distance between donor and acceptor atoms 
                    [default = 3.5 angstroms]
    --hbond_cutoff_ang HBOND_CUTOFF_ANGLE
                    cutoff for angle between donor hydrogen acceptor 
                    [default = 70 degrees]
    --vdw_epsilon VDW_EPSILON
                    amount of padding for calculating vanderwaals contacts 
                    [default = 0.5 angstroms]


interaction type flags:
    sb             salt bridges 
    pc             pi-cation 
    ps             pi-stacking
    ts             t-stacking
    vdw            vanderwaals
    hb             hydrogen bonds
    lhb            ligand hydrogen bonds

output interaction subtypes:
    hbbb           backbone-backbone hydrogen bonds
    hbsb           backbone-sidechain hydrogen bonds
    hbss           sidechain-sidechain hydrogen bonds
    wb             water bridges
    wb2            extended water bridges 
    hls            ligand-sidechain residue hydrogen bonds 
    hlb            ligand-backbone residue hydrogen bonds 
    lwb            ligand water bridges
    lwb2           extended ligand water bridges 


examples:
Salt bridges and hydrogen bonds for residues 100 to 160:
python dynamic_contact_networks.py --topology TOP.pdb --trajectory TRAJ.nc --output_dir OUTPUT_DIR --cores 12 --solv IP3 --sele "chain A and resid 100 to 160" --ligand EJ4 --itype sb hb lhb

Pi-cation, pi-stacking, and vanderwaals contacts in the entire protein:
python dynamic_contact_networks.py --topology TOP.psf --trajectory TRAJ.dcd --output_dir OUTPUT_DIR --cores 6 --itype pc ps vdw

Salt bridges and hydrogen bonds in the entire protein with modified distance cutoffs:
python dynamic_contact_networks.py --topology TOP.mae --trajectory TRAJ.dcd --output_dir OUTPUT_DIR --cores 6 --sb_cutoff_dist 5.0 --hbond_cutoff_dist 4.5 --itype sb hb
"""

DESCRIPTION = "Computes non-covalent contact networks in MD simulations."


def clean_path(path):
    if path[-1] != '/':
        path += '/'
    return path


def open_dir(dirname):
    try:
        os.makedirs(dirname)
    except OSError as e:
        if e.errno != errno.EEXIST:
            raise


def validate_itypes(ITYPES):
    """
    Throws error if user specified interaction type is mispelled
    """
    valid_itypes = ["sb", "pc", "ps", "ts", "vdw", "hb", "lhb"]

    for itype in ITYPES:
        if(itype not in valid_itypes):
            print("%s not a valid interaction type ..." % (itype))
            exit(1)
    if(ITYPES == []):
        print("Need to specify an itype ...")
        exit(1)


def process_main_args(args):
    topology = args.topology
    trajectory = args.trajectory
    output_dir = args.output_dir 
    cores = args.cores 
    ligand = args.ligand 
    solv = args.solv 
    sele = args.sele 
    stride = args.stride
    
    if topology is None:
        print("Missing topology file ...")
        exit(1)
    elif trajectory is None:
        print("Missing trajectory file ...")
    elif output_dir is None:
        print("Missing output directory ...")
        exit(1)

    return topology, trajectory, output_dir, cores, ligand, solv, sele, stride


def process_geometric_criterion_args(args):
    SALT_BRIDGE_CUTOFF_DISTANCE = args.sb_cutoff_dist
    PI_CATION_CUTOFF_DISTANCE = args.pc_cutoff_dist
    PI_CATION_CUTOFF_ANGLE = args.pc_cutoff_ang
    PI_STACK_CUTOFF_DISTANCE = args.ps_cutoff_dist
    PI_STACK_CUTOFF_ANGLE = args.ps_cutoff_ang
    PI_STACK_PSI_ANGLE = args.ps_psi_ang
    T_STACK_CUTOFF_DISTANCE = args.ts_cutoff_dist
    T_STACK_CUTOFF_ANGLE = args.ts_cutoff_ang
    T_STACK_PSI_ANGLE = args.ts_psi_ang
    HBOND_CUTOFF_DISTANCE = args.hbond_cutoff_dist
    HBOND_CUTOFF_ANGLE = args.hbond_cutoff_ang
    VDW_EPSILON = args.vdw_epsilon

    geom_criterion_values = {}
    geom_criterion_values['SALT_BRIDGE_CUTOFF_DISTANCE'] = SALT_BRIDGE_CUTOFF_DISTANCE
    geom_criterion_values['PI_CATION_CUTOFF_DISTANCE'] = PI_CATION_CUTOFF_DISTANCE
    geom_criterion_values['PI_CATION_CUTOFF_ANGLE'] = PI_CATION_CUTOFF_ANGLE
    geom_criterion_values['PI_STACK_CUTOFF_DISTANCE'] = PI_STACK_CUTOFF_DISTANCE
    geom_criterion_values['PI_STACK_CUTOFF_ANGLE'] = PI_STACK_CUTOFF_ANGLE
    geom_criterion_values['PI_STACK_PSI_ANGLE'] = PI_STACK_PSI_ANGLE
    geom_criterion_values['T_STACK_CUTOFF_DISTANCE'] = T_STACK_CUTOFF_DISTANCE
    geom_criterion_values['T_STACK_CUTOFF_ANGLE'] = T_STACK_CUTOFF_ANGLE
    geom_criterion_values['T_STACK_PSI_ANGLE'] = T_STACK_PSI_ANGLE
    geom_criterion_values['HBOND_CUTOFF_DISTANCE'] = HBOND_CUTOFF_DISTANCE
    geom_criterion_values['HBOND_CUTOFF_ANGLE'] =  HBOND_CUTOFF_ANGLE
    geom_criterion_values['VDW_EPSILON'] = VDW_EPSILON
    return geom_criterion_values


def main():
    if "--help" in sys.argv or "-h" in sys.argv:
        print (HELP_STR)
        exit(1)
    if "--itype" not in sys.argv:
        print("Need to specifiy interaction types ...")
        exit(1)

    # Parse required and optional arguments
    parser = argparse.ArgumentParser(prog='PROG', add_help=False)
    parser.add_argument('--topology', type=str, default=None, help='path to topology file ')
    parser.add_argument('--trajectory', type=str, default=None, help='path to trajectory file')
    parser.add_argument('--output_dir', type=str, default=None, help='path to output directory')
    parser.add_argument('--cores', type=int, default=6, help='number of cpu cores to parallelize upon')
    parser.add_argument('--solv', type=str, default="TIP3", help='resname of solvent molecule')
    parser.add_argument('--sele', type=str, default=None, help='atom selection query in VMD')
    parser.add_argument('--stride', type=int, default=1, help='skip frames with specified frequency')
    parser.add_argument('--ligand', type=str, default=None, help='resname of ligand molecule')

    # Parse geometric criterion arguments
    parser.add_argument('--sb_cutoff_dist', type=float, default=4.0, help='cutoff for distance between anion and cation atoms [default = 4.0 angstroms]')
    parser.add_argument('--pc_cutoff_dist', type=float, default=6.0, help='cutoff for distance between cation and centroid of aromatic ring [default = 6.0 angstroms]')
    parser.add_argument('--pc_cutoff_ang', type=float, default=60, help='cutoff for angle between normal vector projecting from aromatic plane and vector from aromatic center to cation atom [default = 60 degrees]')
    parser.add_argument('--ps_cutoff_dist', type=float, default=7.0, help='cutoff for distance between centroids of two aromatic rings [default = 7.0 angstroms]')
    parser.add_argument('--ps_cutoff_ang', type=float, default=30, help='cutoff for angle between the normal vectors projecting from each aromatic plane [default = 30 degrees]')
    parser.add_argument('--ps_psi_ang', type=float, default=45, help='cutoff for angle between normal vector projecting from aromatic plane 1 and vector between the two aromatic centroids [default = 45 degrees]')
    parser.add_argument('--ts_cutoff_dist', type=float, default=5.0, help='cutoff for distance between centroids of two aromatic rings [default = 5.0 angstroms]')
    parser.add_argument('--ts_cutoff_ang', type=float, default=30, help='cutoff for angle between the normal vectors projecting from each aromatic plane minus 90 degrees [default = 30 degrees]')
    parser.add_argument('--ts_psi_ang', type=float, default=45, help='cutoff for angle between normal vector projecting from aromatic plane 1 and vector between the two aromatic centroids [default = 45 degrees]')
    parser.add_argument('--hbond_cutoff_dist', type=float, default=3.5, help='cutoff for distance between donor and acceptor atoms [default = 3.5 angstroms]')
    parser.add_argument('--hbond_cutoff_ang', type=float, default=70, help='cutoff for angle between donor hydrogen acceptor [default = 70 degrees]')
    parser.add_argument('--vdw_epsilon', type=float, default=0.5, help='amount of padding for calculating vanderwaals contacts [default = 0.5 angstroms]')

    # namespace = argparse.Namespace()
    args, unknown = parser.parse_known_args()

    TOP, TRAJ, OUTPUT_DIR, cores, ligand, solv, sele, stride = process_main_args(args)
    geom_criterion_values = process_geometric_criterion_args(args)
    open_dir(OUTPUT_DIR)

    ITYPES = sys.argv[sys.argv.index('--itype') + 1:]
    if "all" in ITYPES:
        ITYPES = ["sb", "pc", "ps", "ts", "vdw", "hb", "hlb"]

    validate_itypes(ITYPES)

    # Begin computation
    tic = datetime.datetime.now()
    compute_dynamic_contacts(TOP, TRAJ, OUTPUT_DIR, ITYPES, geom_criterion_values, cores, stride, solv, sele, ligand)
    toc = datetime.datetime.now()
    print("Computation Time: " + str((toc-tic).total_seconds()))

    inputs_filename = "%sMDContact.log" % clean_path(OUTPUT_DIR)
    with open(inputs_filename, 'w+') as wopen:
        wopen.write("topology=%s\n" % TOP)
        wopen.write("trajectory=%s\n" % TRAJ)
        wopen.write("output_directory=%s\n" % OUTPUT_DIR)
        wopen.write("cores=%s\n" % cores)
        wopen.write("ligand=%s\n" % ligand)
        wopen.write("solv=%s\n" % solv)
        wopen.write("sele=%s\n" % sele)
        wopen.write("stride=%s\n" % stride)

if __name__ == "__main__":
    main()
<|MERGE_RESOLUTION|>--- conflicted
+++ resolved
@@ -34,10 +34,6 @@
 |                                                                          |
 | Contact: Anthony Kai Kwang Ma, anthonyma27@gmail.com                     |
  ==========================================================================
-<<<<<<< HEAD
-=======
-
->>>>>>> 8ea031f6
 
 Command was:
 python dynamic_contact_networks.py --help
@@ -183,28 +179,6 @@
         exit(1)
 
 
-def process_main_args(args):
-    topology = args.topology
-    trajectory = args.trajectory
-    output_dir = args.output_dir 
-    cores = args.cores 
-    ligand = args.ligand 
-    solv = args.solv 
-    sele = args.sele 
-    stride = args.stride
-    
-    if topology is None:
-        print("Missing topology file ...")
-        exit(1)
-    elif trajectory is None:
-        print("Missing trajectory file ...")
-    elif output_dir is None:
-        print("Missing output directory ...")
-        exit(1)
-
-    return topology, trajectory, output_dir, cores, ligand, solv, sele, stride
-
-
 def process_geometric_criterion_args(args):
     SALT_BRIDGE_CUTOFF_DISTANCE = args.sb_cutoff_dist
     PI_CATION_CUTOFF_DISTANCE = args.pc_cutoff_dist
@@ -245,9 +219,9 @@
 
     # Parse required and optional arguments
     parser = argparse.ArgumentParser(prog='PROG', add_help=False)
-    parser.add_argument('--topology', type=str, default=None, help='path to topology file ')
-    parser.add_argument('--trajectory', type=str, default=None, help='path to trajectory file')
-    parser.add_argument('--output_dir', type=str, default=None, help='path to output directory')
+    parser.add_argument('--topology', type=str, required=True, help='path to topology file ')
+    parser.add_argument('--trajectory', type=str, required=True, help='path to trajectory file')
+    parser.add_argument('--output_dir', type=str, required=True, help='path to output directory')
     parser.add_argument('--cores', type=int, default=6, help='number of cpu cores to parallelize upon')
     parser.add_argument('--solv', type=str, default="TIP3", help='resname of solvent molecule')
     parser.add_argument('--sele', type=str, default=None, help='atom selection query in VMD')
@@ -268,18 +242,42 @@
     parser.add_argument('--hbond_cutoff_ang', type=float, default=70, help='cutoff for angle between donor hydrogen acceptor [default = 70 degrees]')
     parser.add_argument('--vdw_epsilon', type=float, default=0.5, help='amount of padding for calculating vanderwaals contacts [default = 0.5 angstroms]')
 
+    # Parse interaction types
+    class ITypeAction(argparse.Action):
+        def __call__(self, parser, ns, values, option):
+            if not hasattr(ns, "itype"):
+                ns.itypes = set()
+            ns.itypes.add(self.dest)
+    parser.add_argument('--salt-bridge',  '-sb',  dest='sb', action=ITypeAction, nargs=0, help="Compute salt bridge interactions")
+    parser.add_argument('--pi-cation',    '-pc',  dest='pc', action=ITypeAction, nargs=0, help="Compute pi-cation interactions")
+    parser.add_argument('--pi-stacking',  '-ps',  dest='ps', action=ITypeAction, nargs=0, help="Compute pi-stacking interactions")
+    parser.add_argument('--t-stacking',   '-ts',  dest='ts', action=ITypeAction, nargs=0, help="Compute t-stacking interactions")
+    parser.add_argument('--vanderwaals',  '-vdw', dest='vdw', action=ITypeAction, nargs=0, help="Compute van der Waals interactions (warning: there will be many)")
+    parser.add_argument('--hbond',        '-hb',  dest='hb', action=ITypeAction, nargs=0, help="Compute hydrogen bond interactions")
+    parser.add_argument('--ligand-hbond', '-lhb', dest='lhb', action=ITypeAction, nargs=0, help="Compute ligand hydrogen bond interactions")
+    parser.add_argument('--all-interactions', '-all', dest='all', action=ITypeAction, nargs=0, help="Compute all types of interactions")
+
     # namespace = argparse.Namespace()
     args, unknown = parser.parse_known_args()
 
-    TOP, TRAJ, OUTPUT_DIR, cores, ligand, solv, sele, stride = process_main_args(args)
+    TOP = args.topology
+    TRAJ = args.trajectory
+    OUTPUT_DIR = args.output_dir
+    cores = args.cores
+    ligand = args.ligand
+    solv = args.solv
+    sele = args.sele
+    stride = args.stride
+    ITYPES = args.itypes
+    # TOP, TRAJ, OUTPUT_DIR, cores, ligand, solv, sele, stride = process_main_args(args)
     geom_criterion_values = process_geometric_criterion_args(args)
     open_dir(OUTPUT_DIR)
 
-    ITYPES = sys.argv[sys.argv.index('--itype') + 1:]
-    if "all" in ITYPES:
-        ITYPES = ["sb", "pc", "ps", "ts", "vdw", "hb", "hlb"]
-
-    validate_itypes(ITYPES)
+    # ITYPES = sys.argv[sys.argv.index('--itype') + 1:]
+    # if "all" in ITYPES:
+    #     ITYPES = ["sb", "pc", "ps", "ts", "vdw", "hb", "hlb"]
+
+    # validate_itypes(ITYPES)
 
     # Begin computation
     tic = datetime.datetime.now()
